import os
import numpy as np
import json
import time

import torch
import torch.nn as nn
import torch.utils.data as data
import torch.nn.functional as F
import torch.optim as optim
import torch.optim.lr_scheduler as lr_scheduler

from tensorboardX import SummaryWriter
from dataset import EEGDataset2
from data_utils import split_within_subj
from util import time_str, mkdir_p, kl_categorical, gumbel_softmax, safe_time_str, encode_onehot
from sparse_util import to_sparse, cblock_diag_from_ivs_torch
from models import MLPEncoder, MLPDecoder


"""  Parameters  """

if torch.cuda.is_available():
    device = "cuda"
else:
    device = "cpu"

# Unused
orig_data_folder = "/nfs/nas12.ethz.ch/fs1201/infk_jbuhmann_project_leonhard/cardioml/"
# Where to fetch the data from
data_folder = "/local/home/gmeanti/cardioml/dataset2/subsample5_size250_batch32"
# Where to store tensorboard logs
log_path = "gen_data/logs/"
# Subject list is used to restrict loaded data to just the listed subjects.
subject_list = ["S01", "S02"]
# This must be implemented in the dataset class (TODO)
normalization = "none"
# The number of nodes in each graph.
num_atoms = 423
# The number of time-steps per sample (this depends on the preprocessing).
num_timesteps = 250

# Temperature of the gumbel-softmax approximation
temp = 0.2
# Whether to use the hard one-hot version (TODO: need to check if it actually works).
hard = False

# Batch size
batch_size = 2
# Learning rate
lr = 0.001
# rate of exponential decay for the learning rate (applied each epoch)
lr_decay = 0.7
# Maximum number of epochs to run for
n_epochs = 1000
plot_interval = 2

encoder_hidden = 128
prior = np.array([0.92, 0.02, 0.02, 0.02, 0.02])
n_edge_types = len(prior)
dropout = 0.1
factor = False

n_classes = 6


model_name = (f"NRIClassif{safe_time_str()}_enc{encoder_hidden}_"
              f"dout{dropout}_factor{factor}")


""" Data Loading """

with open(os.path.join(data_folder, "subj_data.json"), "r") as fh:
    subj_data = json.load(fh)

tr_indices, val_indices = split_within_subj(subject_list, subj_data)
print(f"{time_str()} Subject data contains {len(subj_data)} samples coming "
      f"from subjects {set(v['subj'] for v in subj_data.values())}.\n"
      f"{len(tr_indices)} chosen for training and {len(val_indices)} "
      f"for testing.")

num_workers = 3
tr_dataset = EEGDataset2(data_folder, tr_indices, subj_data, normalization)
val_dataset = EEGDataset2(data_folder, val_indices, subj_data, normalization)

tr_loader = data.DataLoader(tr_dataset,
                            shuffle=True,
                            batch_size=batch_size,
                            num_workers=num_workers,
                            collate_fn=EEGDataset2.collate,
                            pin_memory=False)

val_loader = data.DataLoader(val_dataset,
                            shuffle=True,
                            batch_size=batch_size,
                            num_workers=num_workers,
                            collate_fn=EEGDataset2.collate,
                            pin_memory=False)

print(f"{time_str()} Initialized data loaders with {num_workers} workers and "
      f"batch size of {batch_size}.")

""" Initialize Models """

# Generate off-diagonal interaction graph i.e. a fully connected graph
# without self-loops.
off_diag = np.ones([num_atoms, num_atoms]) - np.eye(num_atoms)
adj_tensor = to_sparse(torch.tensor(off_diag.astype(np.float32)).to(device))

# Encoder
encoder = MLPEncoder(n_in=num_timesteps,
                     n_hid=encoder_hidden,
                     n_out=n_edge_types,
                     do_prob=dropout,
                     factor=factor)
encoder.to(device)

# Prior
assert sum(prior) == 1.0, "Edge prior doesn't sum to 1"
log_prior = torch.tensor(np.log(prior)).float().to(device)
log_prior = log_prior.unsqueeze(0).unsqueeze(0)

# Decoder
decoder = MLPDecoder(n_in=num_timesteps,
                     n_edge_types=n_edge_types,
                     msg_hid=128,
                     msg_out=16,
                     n_hid=128,
                     n_classes=n_classes,
                     dropout_prob=dropout)
decoder.to(device)

# Training
parameters = (list(filter(lambda p: p.requires_grad, encoder.parameters())) +
              list(filter(lambda p: p.requires_grad, decoder.parameters())))
optimizer = optim.Adam(parameters, lr=lr)
scheduler = lr_scheduler.StepLR(optimizer, step_size=10, gamma=lr_decay)

tot_params = sum([np.prod(p.size()) for p in parameters])
print(f"{time_str()} Initialized model with {tot_params} parameters:")
#for p in parameters:
#    print(f"\tparam {p.name}: {p.size()}  (tot {np.prod(p.size())})")


""" Train / Validation Functions """

def train(epoch):
    t = time.time()

    losses_kl = []; losses_rec = []

    encoder.train()
    decoder.train()
    scheduler.step()
    for batch_idx, inputs in enumerate(tr_loader):
        X = inputs["X"].to(device)
        Y = inputs["Y"].to(device)

        optimizer.zero_grad()

        logits = encoder(X, adj_tensor)
        edges = gumbel_softmax(logits, tau=temp, hard=hard)
        prob = F.softmax(logits, dim=-1)

        edges_sparse = []
<<<<<<< HEAD
        indices = adj._indices()
        for et in range(edges.size(1)):
            values = edges[:,:,et] # B x E
            nnz = values.nnz()
            ivs_list = []
            for b in range(edges.size(0)):
                i = values.nnz().t() # 2 x Nnz
                v = values[i.t()]
                s = adj_tensor.size()
                ivs_list.append(i, v, s)

            edges_sparse.append(cblock_diag_from_ivs_torch(ivs_list))
=======
        indices = adj_tensor._indices()
        for et in range(edges.size(1)):
            values = edges[:,:,et]
            nnz = values.nonzero()
            list_of_sparse = []
            for b in range(edges.size(0)):
                list_of_sparse.append(
                    torch.sparse_coo_tensor(indices[:,nnz[b]], values[nnz[b]], adj_tensor.size()))
            edges_sparse.append(create_sparse_batch(list_of_sparse))

        output = decoder(X, edges_sparse)
>>>>>>> 5c477022

        output = decoder(X, edges_sparse)
        # ... Loss calculation wrt target ...
        loss_kl = kl_categorical(prob, log_prior, num_atoms)

        # Our reconstruction loss is a bit weird, not sure what a
        # statistician would say!
        loss_rec = F.cross_entropy(output, Y, reduction="elementwise_mean")
        loss = loss_kl + loss_rec

        loss.backward()
        optimizer.step()

        losses_kl.append(loss_kl.data.cpu().numpy())
        losses_rec.append(loss_rec.data.cpu().numpy())

    loss_kl = np.mean(losses_kl)
    loss_rec = np.mean(losses_rec)

    return loss_kl, loss_rec

def validate(epoch, keep_data=False):
    t = time.time()

    losses_kl = []; losses_rec = []
    if keep_data:
        data = {"edges": [], "target": [], "preds": []}

    encoder.eval()
    decoder.eval()
    for batch_idx, inputs in enumerate(val_loader):
        X = inputs["X"].to(device)
        Y = inputs["Y"].to(device)

        logits = encoder(X, adj_tensor) # batch x n_edges x n_edge_types
        edges = gumbel_softmax(logits, tau=temp, hard=hard)
        prob = F.softmax(logits, dim=-1)

<<<<<<< HEAD
        edges_sparse = []
        indices = adj._indices()
        for et in range(edges.size(1)):
            values = edges[:,:,et] # B x E
            nnz = values.nnz()
            ivs_list = []
            for b in range(edges.size(0)):
                i = values.nnz().t() # 2 x Nnz
                v = values[i.t()]
                s = adj_tensor.size()
                ivs_list.append(i, v, s)

            edges_sparse.append(cblock_diag_from_ivs_torch(ivs_list))
=======
>>>>>>> 5c477022

        output = decoder(X, edges_sparse)

        # ... Loss calculation wrt target ...
        loss_kl = kl_categorical(prob, log_prior, num_atoms)

        # Our reconstruction loss is a bit weird, not sure what a
        # statistician would say!
        loss_rec = F.cross_entropy(output, Y, reduction="elementwise_mean")

        losses_kl.append(loss_kl.data.cpu().numpy())
        losses_rec.append(loss_rec.data.cpu().numpy())

        if keep_data:
            data["edges"].append(edges)
            data["target"].append(inputs["Y"].cpu().numpy())
            data["preds"].append(output.data.cpu().numpy())

    loss_kl = np.mean(losses_kl)
    loss_rec = np.mean(losses_rec)

    if keep_data:
        data["target"] = np.concatenate(data["target"])
        data["preds"] = np.concatenate(data["preds"])
        return loss_kl, loss_rec, data

    return loss_kl, loss_rec

def training_summaries(data, epoch, summary_writer):
    import sklearn.metrics as metrics

    targets = data["target"]
    preds = np.argmax(data["preds"], axis=1)

    # Accuracy
    accuracy = metrics.accuracy_score(targets, preds, normalize=True)
    print("Acc: ", accuracy)
    summary_writer.add_scalar("accuracy", accuracy, epoch)


""" Training Loop """

summary_path = os.path.join(log_path, model_name)
summary_writer = SummaryWriter(log_dir=summary_path)
print(f"{time_str()} Writing summaries to {summary_path} every {plot_interval} epochs.")

for epoch in range(n_epochs):
    et = time.time()

    keep_data = (epoch > 0) and (epoch % plot_interval == 0)
    tr_loss_kl, tr_loss_rec = train(epoch)
    out_val = validate(epoch, keep_data=keep_data)

    if keep_data:
        val_loss_kl, val_loss_rec, data_val = out_val
        st = time.time()
        training_summaries(data,
                           epoch,
                           summary_writer)
        print(f"{time_str()} Wrote summary data to tensorboard in {time.time() - st:.2f}s.")
    else:
        val_loss_kl, val_loss_rec = out_val

    curr_lr = scheduler.get_lr()[0]

    print(f"{time_str()} Epoch {epoch} done in {time.time() - et:.2f}s - "
          f"lrate {curr_lr} - "
          f"KL tr {tr_loss_kl:.3f}, val {val_loss_kl:.3f} - "
          f"rec tr {tr_loss_rec:.3f}, val {val_loss_rec:.3f}.")

print(f"{time_str()} Finished training. Exiting.")
<|MERGE_RESOLUTION|>--- conflicted
+++ resolved
@@ -163,7 +163,6 @@
         prob = F.softmax(logits, dim=-1)
 
         edges_sparse = []
-<<<<<<< HEAD
         indices = adj._indices()
         for et in range(edges.size(1)):
             values = edges[:,:,et] # B x E
@@ -176,19 +175,6 @@
                 ivs_list.append(i, v, s)
 
             edges_sparse.append(cblock_diag_from_ivs_torch(ivs_list))
-=======
-        indices = adj_tensor._indices()
-        for et in range(edges.size(1)):
-            values = edges[:,:,et]
-            nnz = values.nonzero()
-            list_of_sparse = []
-            for b in range(edges.size(0)):
-                list_of_sparse.append(
-                    torch.sparse_coo_tensor(indices[:,nnz[b]], values[nnz[b]], adj_tensor.size()))
-            edges_sparse.append(create_sparse_batch(list_of_sparse))
-
-        output = decoder(X, edges_sparse)
->>>>>>> 5c477022
 
         output = decoder(X, edges_sparse)
         # ... Loss calculation wrt target ...
@@ -227,7 +213,6 @@
         edges = gumbel_softmax(logits, tau=temp, hard=hard)
         prob = F.softmax(logits, dim=-1)
 
-<<<<<<< HEAD
         edges_sparse = []
         indices = adj._indices()
         for et in range(edges.size(1)):
@@ -241,8 +226,6 @@
                 ivs_list.append(i, v, s)
 
             edges_sparse.append(cblock_diag_from_ivs_torch(ivs_list))
-=======
->>>>>>> 5c477022
 
         output = decoder(X, edges_sparse)
 
