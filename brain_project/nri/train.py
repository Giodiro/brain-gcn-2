--- conflicted
+++ resolved
@@ -187,16 +187,12 @@
 
         #ds = time.time()
         output = decoder(X, edges)
-        loss_rec = F.cross_entropy(output, Y, reduction="elementwise_mean")
-        #torch.cuda.synchronize()
-
-<<<<<<< HEAD
         # Our reconstruction loss is a bit weird, not sure what a
         # statistician would say!
         loss_rec = F.cross_entropy(output, Y, size_average=True)
-=======
+        #torch.cuda.synchronize()
+
         #ls = time.time()
->>>>>>> 11ec6d1c
         loss = loss_kl + loss_rec
         loss.backward()
         #le = time.time()
@@ -244,14 +240,9 @@
         output = decoder(X, edges)
 
         loss_kl = kl_categorical(prob, log_prior, num_atoms)
-<<<<<<< HEAD
-
         # Our reconstruction loss is a bit weird, not sure what a
         # statistician would say!
         loss_rec = F.cross_entropy(output, Y, size_average=True)
-=======
-        loss_rec = F.cross_entropy(output, Y, reduction="elementwise_mean")
->>>>>>> 11ec6d1c
 
         losses_kl.append(loss_kl.data.cpu().numpy())
         losses_rec.append(loss_rec.data.cpu().numpy())
